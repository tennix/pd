// Copyright 2017 PingCAP, Inc.
//
// Licensed under the Apache License, Version 2.0 (the "License");
// you may not use this file except in compliance with the License.
// You may obtain a copy of the License at
//
//     http://www.apache.org/licenses/LICENSE-2.0
//
// Unless required by applicable law or agreed to in writing, software
// distributed under the License is distributed on an "AS IS" BASIS,
// See the License for the specific language governing permissions and
// limitations under the License.

package server

import (
	"context"
	"fmt"
	"io"
	"strconv"
	"sync/atomic"
	"time"

	"github.com/pingcap/kvproto/pkg/metapb"
	"github.com/pingcap/kvproto/pkg/pdpb"
	log "github.com/pingcap/log"
	"github.com/pingcap/pd/server/core"
	tikv "github.com/pingcap/pd/tikv"
	"github.com/pkg/errors"

	// "github.com/tikv/client-go/key"
	// "github.com/tikv/client-go/txnkv/kv"
	"go.uber.org/zap"
	"google.golang.org/grpc/codes"
	"google.golang.org/grpc/status"
)

//revive:disable:unused-parameter

// notLeaderError is returned when current server is not the leader and not possible to process request.
// TODO: work as proxy.
var notLeaderError = status.Errorf(codes.Unavailable, "not leader")

// GetMembers implements gRPC PDServer.
func (s *Server) GetMembers(ctx context.Context, req *pdpb.GetMembersRequest) (*pdpb.GetMembersResponse, error) {
	if s.etcd == nil {
		return s.pdClient.GetMembers(ctx, s.joins[0])
	}
	if s.isClosed() {
		return nil, status.Errorf(codes.Unknown, "server not started")
	}
	members, err := GetMembers(s.GetClient())
	if err != nil {
		return nil, status.Errorf(codes.Unknown, err.Error())
	}

	var etcdLeader *pdpb.Member
	leadID := s.GetEtcdLeader()
	for _, m := range members {
		if m.MemberId == leadID {
			etcdLeader = m
			break
		}
	}

	return &pdpb.GetMembersResponse{
		Header:     s.header(),
		Members:    members,
		Leader:     s.GetLeader(),
		EtcdLeader: etcdLeader,
	}, nil
}

// Tso implements gRPC PDServer.
func (s *Server) Tso(stream pdpb.PD_TsoServer) error {
	for {
		request, err := stream.Recv()
		if err == io.EOF {
			return nil
		}
		if err != nil {
			return errors.WithStack(err)
		}
		start := time.Now()
		if err = s.validateRequest(request.GetHeader()); err != nil {
			return err
		}
		count := request.GetCount()
		// TODO: get multiple TSOs
		// if s.etcd == nil {
		// 	for i := 0 ; i < maxRetryCount; i++ {
		// 		s.pdClient.GetTS
		// 	}
		// }
		ts, err := s.getRespTS(count)
		if err != nil {
			return status.Errorf(codes.Unknown, err.Error())
		}
		response := &pdpb.TsoResponse{
			Header:    s.header(),
			Timestamp: &ts,
			Count:     count,
		}
		if err := stream.Send(response); err != nil {
			return errors.WithStack(err)
		}
		tsoHandleDuration.Observe(time.Since(start).Seconds())
	}
}

// Bootstrap implements gRPC PDServer.
func (s *Server) Bootstrap(ctx context.Context, request *pdpb.BootstrapRequest) (*pdpb.BootstrapResponse, error) {
	if err := s.validateRequest(request.GetHeader()); err != nil {
		return nil, err
	}

	if _, err := s.bootstrapCluster(request); err != nil {
		return nil, status.Errorf(codes.Unknown, err.Error())
	}

	return &pdpb.BootstrapResponse{
		Header: s.header(),
	}, nil
}

// IsBootstrapped implements gRPC PDServer.
func (s *Server) IsBootstrapped(ctx context.Context, request *pdpb.IsBootstrappedRequest) (*pdpb.IsBootstrappedResponse, error) {
	if err := s.validateRequest(request.GetHeader()); err != nil {
		return nil, err
	}

	if s.etcd == nil {
		// TODO: forward request to PD leader
		return &pdpb.IsBootstrappedResponse{
			Header:       s.header(),
			Bootstrapped: true,
		}, nil
	}

	cluster := s.GetRaftCluster()
	return &pdpb.IsBootstrappedResponse{
		Header:       s.header(),
		Bootstrapped: cluster != nil,
	}, nil
}

// AllocID implements gRPC PDServer.
func (s *Server) AllocID(ctx context.Context, request *pdpb.AllocIDRequest) (*pdpb.AllocIDResponse, error) {
	if err := s.validateRequest(request.GetHeader()); err != nil {
		return nil, err
	}
	if s.etcd == nil {
		// TODO: forward request to PD leader
	}

	// We can use an allocator for all types ID allocation.
	id, err := s.idAlloc.Alloc()
	if err != nil {
		return nil, status.Errorf(codes.Unknown, err.Error())
	}

	return &pdpb.AllocIDResponse{
		Header: s.header(),
		Id:     id,
	}, nil
}

// GetStore implements gRPC PDServer.
func (s *Server) GetStore(ctx context.Context, request *pdpb.GetStoreRequest) (*pdpb.GetStoreResponse, error) {
	if err := s.validateRequest(request.GetHeader()); err != nil {
		return nil, err
	}

	if s.etcd == nil {
		// TODO: forward request to PD leader
	}

	cluster := s.GetRaftCluster()
	if cluster == nil {
		return &pdpb.GetStoreResponse{Header: s.notBootstrappedHeader()}, nil
	}

	store, err := cluster.GetStore(request.GetStoreId())
	if err != nil {
		return nil, status.Errorf(codes.Unknown, err.Error())
	}
	return &pdpb.GetStoreResponse{
		Header: s.header(),
		Store:  store.GetMeta(),
		Stats:  store.GetStoreStats(),
	}, nil
}

// checkStore2 returns an error response if the store exists and is in tombstone state.
// It returns nil if it can't get the store.
// Copied from server/command.go
func checkStore2(cluster *RaftCluster, storeID uint64) *pdpb.Error {
	store, err := cluster.GetStore(storeID)
	if err == nil && store != nil {
		if store.GetState() == metapb.StoreState_Tombstone {
			return &pdpb.Error{
				Type:    pdpb.ErrorType_STORE_TOMBSTONE,
				Message: "store is tombstone",
			}
		}
	}
	return nil
}

// PutStore implements gRPC PDServer.
func (s *Server) PutStore(ctx context.Context, request *pdpb.PutStoreRequest) (*pdpb.PutStoreResponse, error) {
	if err := s.validateRequest(request.GetHeader()); err != nil {
		return nil, err
	}

	if s.etcd == nil {
		// TODO: forward request to PD leader
	}

	cluster := s.GetRaftCluster()
	if cluster == nil {
		return &pdpb.PutStoreResponse{Header: s.notBootstrappedHeader()}, nil
	}

	store := request.GetStore()
	if pberr := checkStore2(cluster, store.GetId()); pberr != nil {
		return &pdpb.PutStoreResponse{
			Header: s.errorHeader(pberr),
		}, nil
	}

	if err := cluster.putStore(store); err != nil {
		return nil, status.Errorf(codes.Unknown, err.Error())
	}

	log.Info("put store ok", zap.Stringer("store", store))
	cluster.RLock()
	defer cluster.RUnlock()
	cluster.cachedCluster.OnStoreVersionChange()

	return &pdpb.PutStoreResponse{
		Header: s.header(),
	}, nil
}

// GetAllStores implements gRPC PDServer.
func (s *Server) GetAllStores(ctx context.Context, request *pdpb.GetAllStoresRequest) (*pdpb.GetAllStoresResponse, error) {
	if err := s.validateRequest(request.GetHeader()); err != nil {
		return nil, err
	}

	if s.etcd == nil {
		// TODO: forward request to PD leader
	}

	cluster := s.GetRaftCluster()
	if cluster == nil {
		return &pdpb.GetAllStoresResponse{Header: s.notBootstrappedHeader()}, nil
	}

	// Don't return tombstone stores.
	var stores []*metapb.Store
	if request.GetExcludeTombstoneStores() {
		for _, store := range cluster.GetStores() {
			if store.GetState() != metapb.StoreState_Tombstone {
				stores = append(stores, store)
			}
		}
	} else {
		stores = cluster.GetStores()
	}

	return &pdpb.GetAllStoresResponse{
		Header: s.header(),
		Stores: stores,
	}, nil
}

// StoreHeartbeat implements gRPC PDServer.
func (s *Server) StoreHeartbeat(ctx context.Context, request *pdpb.StoreHeartbeatRequest) (*pdpb.StoreHeartbeatResponse, error) {
	if err := s.validateRequest(request.GetHeader()); err != nil {
		return nil, err
	}

	if request.GetStats() == nil {
		return nil, errors.Errorf("invalid store heartbeat command, but %v", request)
	}
	cluster := s.GetRaftCluster()
	if cluster == nil {
		return &pdpb.StoreHeartbeatResponse{Header: s.notBootstrappedHeader()}, nil
	}

	if pberr := checkStore2(cluster, request.GetStats().GetStoreId()); pberr != nil {
		return &pdpb.StoreHeartbeatResponse{
			Header: s.errorHeader(pberr),
		}, nil
	}

	cluster.RLock()
	defer cluster.RUnlock()
	err := cluster.cachedCluster.handleStoreHeartbeat(request.Stats)
	if err != nil {
		return nil, status.Errorf(codes.Unknown, err.Error())
	}

	return &pdpb.StoreHeartbeatResponse{
		Header: s.header(),
	}, nil
}

const regionHeartbeatSendTimeout = 5 * time.Second

var errSendRegionHeartbeatTimeout = errors.New("send region heartbeat timeout")

// heartbeatServer wraps PD_RegionHeartbeatServer to ensure when any error
// occurs on Send() or Recv(), both endpoints will be closed.
type heartbeatServer struct {
	stream pdpb.PD_RegionHeartbeatServer
	closed int32
}

func (s *heartbeatServer) Send(m *pdpb.RegionHeartbeatResponse) error {
	if atomic.LoadInt32(&s.closed) == 1 {
		return io.EOF
	}
	done := make(chan error, 1)
	go func() { done <- s.stream.Send(m) }()
	select {
	case err := <-done:
		if err != nil {
			atomic.StoreInt32(&s.closed, 1)
		}
		return errors.WithStack(err)
	case <-time.After(regionHeartbeatSendTimeout):
		atomic.StoreInt32(&s.closed, 1)
		return errors.WithStack(errSendRegionHeartbeatTimeout)
	}
}

func (s *heartbeatServer) Recv() (*pdpb.RegionHeartbeatRequest, error) {
	if atomic.LoadInt32(&s.closed) == 1 {
		return nil, io.EOF
	}
	req, err := s.stream.Recv()
	if err != nil {
		atomic.StoreInt32(&s.closed, 1)
		return nil, errors.WithStack(err)
	}
	return req, nil
}

// RegionHeartbeat implements gRPC PDServer.
func (s *Server) RegionHeartbeat(stream pdpb.PD_RegionHeartbeatServer) error {
	server := &heartbeatServer{stream: stream}
	cluster := s.GetRaftCluster()
	if cluster == nil {
		resp := &pdpb.RegionHeartbeatResponse{
			Header: s.notBootstrappedHeader(),
		}
		err := server.Send(resp)
		return errors.WithStack(err)
	}

	var lastBind time.Time
	for {
		request, err := server.Recv()
		if err == io.EOF {
			return nil
		}
		if err != nil {
			return errors.WithStack(err)
		}

		if err = s.validateRequest(request.GetHeader()); err != nil {
			return err
		}

		storeID := request.GetLeader().GetStoreId()
		storeLabel := strconv.FormatUint(storeID, 10)
		store, err := cluster.GetStore(storeID)
		if err != nil {
			return err
		}
		storeAddress := store.GetAddress()

		regionHeartbeatCounter.WithLabelValues(storeAddress, storeLabel, "report", "recv").Inc()
		regionHeartbeatLatency.WithLabelValues(storeAddress, storeLabel).Observe(float64(time.Now().Unix()) - float64(request.GetInterval().GetEndTimestamp()))

		cluster.RLock()
		hbStreams := cluster.coordinator.hbStreams
		cluster.RUnlock()

		if time.Since(lastBind) > s.cfg.heartbeatStreamBindInterval.Duration {
			regionHeartbeatCounter.WithLabelValues(storeAddress, storeLabel, "report", "bind").Inc()
			hbStreams.bindStream(storeID, server)
			lastBind = time.Now()
		}

		region := core.RegionFromHeartbeat(request)
		if region.GetLeader() == nil {
			log.Error("invalid request, the leader is nil", zap.Reflect("reqeust", request))
			continue
		}
		if region.GetID() == 0 {
			msg := fmt.Sprintf("invalid request region, %v", request)
			hbStreams.sendErr(pdpb.ErrorType_UNKNOWN, msg, request.GetLeader(), storeAddress, storeLabel)
			continue
		}

		err = cluster.HandleRegionHeartbeat(region)
		if err != nil {
			msg := err.Error()
			hbStreams.sendErr(pdpb.ErrorType_UNKNOWN, msg, request.GetLeader(), storeAddress, storeLabel)
		}

		regionHeartbeatCounter.WithLabelValues(storeAddress, storeLabel, "report", "ok").Inc()
	}
}

// GetRegion implements gRPC PDServer.
func (s *Server) GetRegion(ctx context.Context, request *pdpb.GetRegionRequest) (*pdpb.GetRegionResponse, error) {
	if err := s.validateRequest(request.GetHeader()); err != nil {
		return nil, err
	}

	cluster := s.GetRaftCluster()
	if cluster == nil {
		return &pdpb.GetRegionResponse{Header: s.notBootstrappedHeader()}, nil
	}
	region, leader := cluster.GetRegionByKey(request.GetRegionKey())
	return &pdpb.GetRegionResponse{
		Header: s.header(),
		Region: region,
		Leader: leader,
	}, nil
}

// GetPrevRegion implements gRPC PDServer
func (s *Server) GetPrevRegion(ctx context.Context, request *pdpb.GetRegionRequest) (*pdpb.GetRegionResponse, error) {
	if err := s.validateRequest(request.GetHeader()); err != nil {
		return nil, err
	}

	cluster := s.GetRaftCluster()
	if cluster == nil {
		return &pdpb.GetRegionResponse{Header: s.notBootstrappedHeader()}, nil
	}

	region, leader := cluster.GetPrevRegionByKey(request.GetRegionKey())
	return &pdpb.GetRegionResponse{
		Header: s.header(),
		Region: region,
		Leader: leader,
	}, nil
}

// GetRegionByID implements gRPC PDServer.
func (s *Server) GetRegionByID(ctx context.Context, request *pdpb.GetRegionByIDRequest) (*pdpb.GetRegionResponse, error) {
	if err := s.validateRequest(request.GetHeader()); err != nil {
		return nil, err
	}

	cluster := s.GetRaftCluster()
	if cluster == nil {
		return &pdpb.GetRegionResponse{Header: s.notBootstrappedHeader()}, nil
	}
	id := request.GetRegionId()
	region, leader := cluster.GetRegionByID(id)
	return &pdpb.GetRegionResponse{
		Header: s.header(),
		Region: region,
		Leader: leader,
	}, nil
}

// ScanRegions implements gRPC PDServer.
func (s *Server) ScanRegions(ctx context.Context, request *pdpb.ScanRegionsRequest) (*pdpb.ScanRegionsResponse, error) {
	if err := s.validateRequest(request.GetHeader()); err != nil {
		return nil, err
	}

	cluster := s.GetRaftCluster()
	if cluster == nil {
		return &pdpb.ScanRegionsResponse{Header: s.notBootstrappedHeader()}, nil
	}
	regions := cluster.ScanRegionsByKey(request.GetStartKey(), int(request.GetLimit()))
	resp := &pdpb.ScanRegionsResponse{Header: s.header()}
	for _, r := range regions {
		leader := r.GetLeader()
		if leader == nil {
			leader = &metapb.Peer{}
		}
		resp.Regions = append(resp.Regions, r.GetMeta())
		resp.Leaders = append(resp.Leaders, leader)
	}
	return resp, nil
}

// AskSplit implements gRPC PDServer.
func (s *Server) AskSplit(ctx context.Context, request *pdpb.AskSplitRequest) (*pdpb.AskSplitResponse, error) {
	if err := s.validateRequest(request.GetHeader()); err != nil {
		return nil, err
	}

	cluster := s.GetRaftCluster()
	if cluster == nil {
		return &pdpb.AskSplitResponse{Header: s.notBootstrappedHeader()}, nil
	}
	if request.GetRegion() == nil {
		return nil, errors.New("missing region for split")
	}
	req := &pdpb.AskSplitRequest{
		Region: request.Region,
	}
	split, err := cluster.handleAskSplit(req)
	if err != nil {
		return nil, status.Errorf(codes.Unknown, err.Error())
	}

	return &pdpb.AskSplitResponse{
		Header:      s.header(),
		NewRegionId: split.NewRegionId,
		NewPeerIds:  split.NewPeerIds,
	}, nil
}

// AskBatchSplit implements gRPC PDServer.
func (s *Server) AskBatchSplit(ctx context.Context, request *pdpb.AskBatchSplitRequest) (*pdpb.AskBatchSplitResponse, error) {
	if err := s.validateRequest(request.GetHeader()); err != nil {
		return nil, err
	}

	cluster := s.GetRaftCluster()
	if cluster == nil {
		return &pdpb.AskBatchSplitResponse{Header: s.notBootstrappedHeader()}, nil
	}

	cluster.RLock()
	defer cluster.RUnlock()
	if !cluster.cachedCluster.IsFeatureSupported(BatchSplit) {
		return &pdpb.AskBatchSplitResponse{Header: s.incompatibleVersion("batch_split")}, nil
	}
	if request.GetRegion() == nil {
		return nil, errors.New("missing region for split")
	}
	req := &pdpb.AskBatchSplitRequest{
		Region:     request.Region,
		SplitCount: request.SplitCount,
	}
	split, err := cluster.handleAskBatchSplit(req)
	if err != nil {
		return nil, status.Errorf(codes.Unknown, err.Error())
	}

	return &pdpb.AskBatchSplitResponse{
		Header: s.header(),
		Ids:    split.Ids,
	}, nil
}

// ReportSplit implements gRPC PDServer.
func (s *Server) ReportSplit(ctx context.Context, request *pdpb.ReportSplitRequest) (*pdpb.ReportSplitResponse, error) {
	if err := s.validateRequest(request.GetHeader()); err != nil {
		return nil, err
	}

	cluster := s.GetRaftCluster()
	if cluster == nil {
		return &pdpb.ReportSplitResponse{Header: s.notBootstrappedHeader()}, nil
	}
	_, err := cluster.handleReportSplit(request)
	if err != nil {
		return nil, status.Errorf(codes.Unknown, err.Error())
	}

	return &pdpb.ReportSplitResponse{
		Header: s.header(),
	}, nil
}

// ReportBatchSplit implements gRPC PDServer.
func (s *Server) ReportBatchSplit(ctx context.Context, request *pdpb.ReportBatchSplitRequest) (*pdpb.ReportBatchSplitResponse, error) {
	if err := s.validateRequest(request.GetHeader()); err != nil {
		return nil, err
	}

	cluster := s.GetRaftCluster()
	if cluster == nil {
		return &pdpb.ReportBatchSplitResponse{Header: s.notBootstrappedHeader()}, nil
	}

	_, err := cluster.handleBatchReportSplit(request)
	if err != nil {
		return nil, status.Errorf(codes.Unknown, err.Error())
	}

	return &pdpb.ReportBatchSplitResponse{
		Header: s.header(),
	}, nil
}

// GetClusterConfig implements gRPC PDServer.
func (s *Server) GetClusterConfig(ctx context.Context, request *pdpb.GetClusterConfigRequest) (*pdpb.GetClusterConfigResponse, error) {
	if err := s.validateRequest(request.GetHeader()); err != nil {
		return nil, err
	}

	cluster := s.GetRaftCluster()
	if cluster == nil {
		return &pdpb.GetClusterConfigResponse{Header: s.notBootstrappedHeader()}, nil
	}
	return &pdpb.GetClusterConfigResponse{
		Header:  s.header(),
		Cluster: cluster.GetConfig(),
	}, nil
}

// PutClusterConfig implements gRPC PDServer.
func (s *Server) PutClusterConfig(ctx context.Context, request *pdpb.PutClusterConfigRequest) (*pdpb.PutClusterConfigResponse, error) {
	if err := s.validateRequest(request.GetHeader()); err != nil {
		return nil, err
	}

	cluster := s.GetRaftCluster()
	if cluster == nil {
		return &pdpb.PutClusterConfigResponse{Header: s.notBootstrappedHeader()}, nil
	}
	conf := request.GetCluster()
	if err := cluster.putConfig(conf); err != nil {
		return nil, status.Errorf(codes.Unknown, err.Error())
	}

	log.Info("put cluster config ok", zap.Reflect("config", conf))

	return &pdpb.PutClusterConfigResponse{
		Header: s.header(),
	}, nil
}

// ScatterRegion implements gRPC PDServer.
func (s *Server) ScatterRegion(ctx context.Context, request *pdpb.ScatterRegionRequest) (*pdpb.ScatterRegionResponse, error) {
	if err := s.validateRequest(request.GetHeader()); err != nil {
		return nil, err
	}

	cluster := s.GetRaftCluster()
	if cluster == nil {
		return &pdpb.ScatterRegionResponse{Header: s.notBootstrappedHeader()}, nil
	}

	region := cluster.GetRegionInfoByID(request.GetRegionId())
	if region == nil {
		if request.GetRegion() == nil {
			return nil, errors.Errorf("region %d not found", request.GetRegionId())
		}
		region = core.NewRegionInfo(request.GetRegion(), request.GetLeader())
	}

	cluster.RLock()
	defer cluster.RUnlock()
	co := cluster.coordinator
	op, err := co.regionScatterer.Scatter(region)
	if err != nil {
		return nil, err
	}
	if op != nil {
		co.opController.AddOperator(op)
	}

	return &pdpb.ScatterRegionResponse{
		Header: s.header(),
	}, nil
}

// GetGCSafePoint implements gRPC PDServer.
func (s *Server) GetGCSafePoint(ctx context.Context, request *pdpb.GetGCSafePointRequest) (*pdpb.GetGCSafePointResponse, error) {
	if err := s.validateRequest(request.GetHeader()); err != nil {
		return nil, err
	}

	cluster := s.GetRaftCluster()
	if cluster == nil {
		return &pdpb.GetGCSafePointResponse{Header: s.notBootstrappedHeader()}, nil
	}

	safePoint, err := s.kv.LoadGCSafePoint()
	if err != nil {
		return nil, err
	}

	return &pdpb.GetGCSafePointResponse{
		Header:    s.header(),
		SafePoint: safePoint,
	}, nil
}

// SyncRegions syncs the regions.
func (s *Server) SyncRegions(stream pdpb.PD_SyncRegionsServer) error {
	cluster := s.GetRaftCluster()
	if cluster == nil {
		return ErrNotBootstrapped
	}
	return s.cluster.regionSyncer.Sync(stream)
}

// UpdateGCSafePoint implements gRPC PDServer.
func (s *Server) UpdateGCSafePoint(ctx context.Context, request *pdpb.UpdateGCSafePointRequest) (*pdpb.UpdateGCSafePointResponse, error) {
	if err := s.validateRequest(request.GetHeader()); err != nil {
		return nil, err
	}

	cluster := s.GetRaftCluster()
	if cluster == nil {
		return &pdpb.UpdateGCSafePointResponse{Header: s.notBootstrappedHeader()}, nil
	}

	oldSafePoint, err := s.kv.LoadGCSafePoint()
	if err != nil {
		return nil, err
	}

	newSafePoint := request.SafePoint

	// Only save the safe point if it's greater than the previous one
	if newSafePoint > oldSafePoint {
		if err := s.kv.SaveGCSafePoint(newSafePoint); err != nil {
			return nil, err
		}
		log.Info("updated gc safe point",
			zap.Uint64("safe-point", newSafePoint))
	} else if newSafePoint < oldSafePoint {
		log.Warn("trying to update gc safe point",
			zap.Uint64("old-safe-point", oldSafePoint),
			zap.Uint64("new-safe-point", newSafePoint))
		newSafePoint = oldSafePoint
	}

	return &pdpb.UpdateGCSafePointResponse{
		Header:       s.header(),
		NewSafePoint: newSafePoint,
	}, nil
}

// GetOperator gets information about the operator belonging to the speicfy region.
func (s *Server) GetOperator(ctx context.Context, request *pdpb.GetOperatorRequest) (*pdpb.GetOperatorResponse, error) {
	if err := s.validateRequest(request.GetHeader()); err != nil {
		return nil, err
	}

	cluster := s.GetRaftCluster()
	if cluster == nil {
		return &pdpb.GetOperatorResponse{Header: s.notBootstrappedHeader()}, nil
	}

	opController := cluster.coordinator.opController
	requestID := request.GetRegionId()
	r := opController.GetOperatorStatus(requestID)
	if r == nil {
		header := s.errorHeader(&pdpb.Error{
			Type:    pdpb.ErrorType_REGION_NOT_FOUND,
			Message: "Not Found",
		})
		return &pdpb.GetOperatorResponse{Header: header}, nil
	}

	return &pdpb.GetOperatorResponse{
		Header:   s.header(),
		RegionId: requestID,
		Desc:     []byte(r.Op.Desc()),
		Kind:     []byte(r.Op.Kind().String()),
		Status:   r.Status,
	}, nil
}

// validateRequest checks if Server is leader and clusterID is matched.
// TODO: Call it in gRPC intercepter.
func (s *Server) validateRequest(header *pdpb.RequestHeader) error {
	if !s.IsLeader() {
		return errors.WithStack(notLeaderError)
	}
	if header.GetClusterId() != s.clusterID {
		return status.Errorf(codes.FailedPrecondition, "mismatch cluster id, need %d but got %d", s.clusterID, header.GetClusterId())
	}
	return nil
}

func (s *Server) header() *pdpb.ResponseHeader {
	return &pdpb.ResponseHeader{ClusterId: s.clusterID}
}

func (s *Server) errorHeader(err *pdpb.Error) *pdpb.ResponseHeader {
	return &pdpb.ResponseHeader{
		ClusterId: s.clusterID,
		Error:     err,
	}
}

func (s *Server) notBootstrappedHeader() *pdpb.ResponseHeader {
	return s.errorHeader(&pdpb.Error{
		Type:    pdpb.ErrorType_NOT_BOOTSTRAPPED,
		Message: "cluster is not bootstrapped",
	})
}

func (s *Server) incompatibleVersion(tag string) *pdpb.ResponseHeader {
	msg := fmt.Sprintf("%s incompatible with current cluster version %s", tag, s.scheduleOpt.loadClusterVersion())
	return s.errorHeader(&pdpb.Error{
		Type:    pdpb.ErrorType_INCOMPATIBLE_VERSION,
		Message: msg,
	})
}

// TiKV proxy: Raw

func (s *Server) Get(ctx context.Context, req *tikv.GetRequest) (*tikv.GetResponse, error) {
	value, err := s.rawkvClient.Get(ctx, req.GetKey())
	if err != nil {
		return &tikv.GetResponse{Error: &tikv.Error{Msg: err.Error()}}, nil
	}
	return &tikv.GetResponse{Value: value}, nil
}

func (s *Server) BatchGet(ctx context.Context, req *tikv.BatchGetRequest) (*tikv.BatchGetResponse, error) {
	result, err := s.rawkvClient.BatchGet(ctx, req.Keys)
	if err != nil {
		return &tikv.BatchGetResponse{Error: &tikv.Error{Msg: err.Error()}}, nil
	}
	var response tikv.BatchGetResponse
	for index := range req.Keys {
		response.Pairs = append(response.Pairs, &tikv.KvPair{Key: req.Keys[index], Value: result[index]})
	}
	return &response, nil
}

func (s *Server) Put(ctx context.Context, req *tikv.PutRequest) (*tikv.PutResponse, error) {
	err := s.rawkvClient.Put(ctx, req.GetKey(), req.GetValue())
	if err != nil {
		return &tikv.PutResponse{Error: &tikv.Error{Msg: err.Error()}}, nil
	}
	return &tikv.PutResponse{Error: nil}, nil
}

<<<<<<< HEAD
// TiKV proxy: Txn

func (s *Server) Transaction(stream tikv.TxnKv_TransactionServer) error {
	return nil
	// req, err := stream.Recv()
	// if err != nil {
	// 	return errors.WithStack(err)
	// }
	// if req.ReqType != tikv.TxnRequestType_Begin {
	// 	return fmt.Errorf("invalid transaction")
	// }
	// ctx := stream.Context()
	// txn, err := s.txnkvClient.Begin(ctx)
	// if err != nil {
	// 	return errors.WithStack(err)
	// }
	// for {
	// 	req, err = stream.Recv()
	// 	if err == io.EOF {
	// 		return nil
	// 	}
	// 	if err != nil {
	// 		return errors.WithStack(err)
	// 	}
	// 	var resp tikv.TxnResponse
	// 	switch req.ReqType {
	// 	case tikv.TxnRequestType_Begin:
	// 	case tikv.TxnRequestType_Get:
	// 		val, err := txn.Get(ctx, req.Get.GetKey())
	// 		if err != nil {
	// 			return errors.WithStack(err)
	// 		}
	// 		resp = tikv.TxnResponse{
	// 			Get: &tikv.TxnGetResponse{Value: val},
	// 		}

	// 	case tikv.TxnRequestType_Delete:
	// 		k := req.Delete.GetKey()
	// 		if err := txn.Delete(key.Key(k)); err != nil {
	// 			return errors.WithStack(err)
	// 		}
	// 		resp = tikv.TxnResponse{
	// 			Delete: &tikv.TxnDeleteResponse{},
	// 		}
	// 	case tikv.TxnRequestType_Put:
	// 		k := req.Put.GetKey()
	// 		v := req.Put.GetValue()
	// 		err = txn.Set(key.Key(k), v)
	// 		if err != nil {
	// 			return errors.WithStack(err)
	// 		}
	// 		resp = tikv.TxnResponse{
	// 			Put: &tikv.TxnPutResponse{},
	// 		}
	// 	case tikv.TxnRequestType_Scan:
	// 		startKey := req.Scan.GetStartKey()
	// 		endKey := req.Scan.GetEndKey()
	// 		limit := req.Scan.GetLimit()
	// 		desc := req.Scan.GetDesc()
	// 		var iter kv.Iterator
	// 		if desc { // descending order (reverse scan)
	// 			iter, err = txn.IterReverse(ctx, startKey)
	// 		} else {
	// 			iter, err = txn.Iter(ctx, startKey, endKey)
	// 		}
	// 		kvPairs := []*tikv.KvPair{}
	// 		for iter.Valid() {
	// 			if len(kvPairs) >= int(limit) {
	// 				break
	// 			}
	// 			k := iter.Key()
	// 			v := iter.Value()
	// 			kvPairs = append(kvPairs, &tikv.KvPair{Key: []byte(k), Value: v})
	// 			iter.Next(ctx)
	// 		}
	// 		resp = tikv.TxnResponse{
	// 			Scan: &tikv.TxnScanResponse{Pairs: kvPairs},
	// 		}
	// 	case tikv.TxnRequestType_Rollback:
	// 		if err := txn.Rollback(); err != nil {
	// 			return errors.WithStack(err)
	// 		}
	// 		resp = tikv.TxnResponse{
	// 			Rollback: &tikv.TxnRollbackResponse{},
	// 		}
	// 	case tikv.TxnRequestType_Commit:
	// 		if err := txn.Commit(ctx); err != nil {
	// 			return errors.WithStack(err)
	// 		}
	// 		resp = tikv.TxnResponse{
	// 			Commit: &tikv.TxnCommitResponse{},
	// 		}
	// 	case tikv.TxnRequestType_Invalid:
	// 	}
	// 	if err := stream.Send(&resp); err != nil {
	// 		return errors.WithStack(err)
	// 	}
	// }
}

func (s *Server) RunOnce(ctx context.Context, req *tikv.TxnRequest) (*tikv.TxnResponse, error) {
	return nil, nil
=======
func (s *Server) BatchPut(ctx context.Context, req *tikv.BatchPutRequest) (*tikv.BatchPutResponse, error) {
	var keys [][]byte
	var values [][]byte
	for _, pair := range req.Pairs {
		keys = append(keys, pair.Key)
		values = append(values, pair.Value)
	}
	err := s.rawkvClient.BatchPut(ctx, keys, values)
	if err != nil {
		return &tikv.BatchPutResponse{Error: &tikv.Error{Msg: err.Error()}}, nil
	}
	return &tikv.BatchPutResponse{}, nil
}

func (s *Server) Delete(ctx context.Context, req *tikv.DeleteRequest) (*tikv.DeleteResponse, error) {
	err := s.rawkvClient.Delete(ctx, req.GetKey())
	if err != nil {
		return &tikv.DeleteResponse{Error: &tikv.Error{Msg: err.Error()}}, nil
	}
	return &tikv.DeleteResponse{Error: nil}, nil
}
func (s *Server) BatchDelete(ctx context.Context, req *tikv.BatchDeleteRequest) (*tikv.BatchDeleteResponse, error) {
	err := s.rawkvClient.BatchDelete(ctx, req.Keys)
	if err != nil {
		return &tikv.BatchDeleteResponse{Error: &tikv.Error{Msg: err.Error()}}, nil
	}
	return &tikv.BatchDeleteResponse{Error: nil}, nil
}

func (s *Server) DeleteRange(ctx context.Context, req *tikv.DeleteRangeRequest) (*tikv.DeleteRangeResponse, error) {
	err := s.rawkvClient.DeleteRange(ctx, req.StartKey, req.EndKey)
	if err != nil {
		return &tikv.DeleteRangeResponse{Error: &tikv.Error{Msg: err.Error()}}, nil
	}
	return &tikv.DeleteRangeResponse{}, nil
}

func (s *Server) Scan(ctx context.Context, req *tikv.ScanRequest) (*tikv.ScanResponse, error) {
	keys, values, err := s.rawkvClient.Scan(ctx, req.StartKey, req.EndKey, int(req.Limit))
	if err != nil {
		return &tikv.ScanResponse{Error: &tikv.Error{Msg: err.Error()}}, nil
	}
	var response tikv.ScanResponse
	for index := range keys {
		response.Pairs = append(response.Pairs, &tikv.KvPair{Key: keys[index], Value: values[index]})
	}
	return &response, nil
}

func (s *Server) ReverseScan(ctx context.Context, req *tikv.ReverseScanRequest) (*tikv.ReverseScanResponse, error) {
	keys, values, err := s.rawkvClient.ReverseScan(ctx, req.StartKey, req.EndKey, int(req.Limit))
	if err != nil {
		return &tikv.ReverseScanResponse{Error: &tikv.Error{Msg: err.Error()}}, nil
	}
	var response tikv.ReverseScanResponse
	for index := range keys {
		response.Pairs = append(response.Pairs, &tikv.KvPair{Key: keys[index], Value: values[index]})
	}
	return &response, nil
>>>>>>> e134a396
}<|MERGE_RESOLUTION|>--- conflicted
+++ resolved
@@ -840,7 +840,6 @@
 	return &tikv.PutResponse{Error: nil}, nil
 }
 
-<<<<<<< HEAD
 // TiKV proxy: Txn
 
 func (s *Server) Transaction(stream tikv.TxnKv_TransactionServer) error {
@@ -943,7 +942,8 @@
 
 func (s *Server) RunOnce(ctx context.Context, req *tikv.TxnRequest) (*tikv.TxnResponse, error) {
 	return nil, nil
-=======
+}
+
 func (s *Server) BatchPut(ctx context.Context, req *tikv.BatchPutRequest) (*tikv.BatchPutResponse, error) {
 	var keys [][]byte
 	var values [][]byte
@@ -1003,5 +1003,4 @@
 		response.Pairs = append(response.Pairs, &tikv.KvPair{Key: keys[index], Value: values[index]})
 	}
 	return &response, nil
->>>>>>> e134a396
 }